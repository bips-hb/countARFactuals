--- conflicted
+++ resolved
@@ -53,14 +53,9 @@
   target_class = "pred"
   n_synth = as.numeric(n_synth)
   
-<<<<<<< HEAD
   # TODO: loop for x_interests
   iters = min(nrow(instance$x_interests), num_x_interest)
   foreach(idx = seq_len(iters), .combine = rbind) %do% {
-=======
-  # Loop over x_interests
-  foreach(idx = seq_len(nrow(instance$x_interests)), .combine = rbind) %do% {
->>>>>>> 095d738d
 
     x_interest = instance$x_interests[idx,]
     
@@ -74,21 +69,13 @@
     # Generate counterfactuals, coverage only
     if (cf_method == "MOCARF") {
       cac = MOCClassif$new(predictor = instance$predictor, plausibility_measure = "lik", 
-<<<<<<< HEAD
-        conditional_mutator = "arf_multi", arf = instance$arf)
-=======
-        conditional_mutator = "arf_multi", arf = instance$arf, psi = instance$psi, ...)
->>>>>>> 095d738d
+        conditional_mutator = "arf_multi", arf = instance$arf, psi = instance$psi)
     } else if (cf_method == "MOC") {
       cac = MOCClassif$new(predictor = instance$predictor)
     } else if (cf_method == "ARF") {
       cac = CountARFactualClassif$new(predictor = instance$predictor, 
         weight_node_selector = c(weight_coverage, weight_proximity), arf = instance$arf, 
-<<<<<<< HEAD
-        n_synth = n_synth, node_selector = node_selector)
-=======
-        psi = instance$psi, ...)
->>>>>>> 095d738d
+        n_synth = n_synth, node_selector = node_selector, psi = instance$psi)
     }
     cfexpobj = cac$find_counterfactuals(x_interest, 
       desired_class = target_class, 
