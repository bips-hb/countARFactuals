--- conflicted
+++ resolved
@@ -37,7 +37,6 @@
 setnames(res_log_probs_nondom, "log_probs", "log_probs_nondom")
 res_mean = merge(res_mean, res_log_probs_nondom, by = c("method", "dataset", "id"))
 
-<<<<<<< HEAD
 # Correlation estimated vs. true plausibility ------------------------------
 dt_lik = res[, .(cor_lik = cor(log_probs, -neg_lik, method = "spearman")), by = .(method, dataset, id)]
 dt_gow = res[, .(cor_gow = cor(log_probs, -dist_train, method = "spearman")), by = .(method, dataset, id)]
@@ -49,55 +48,6 @@
 nadir = res[, lapply(.SD, max), .SDcols = hv_measures]
 get_hv = function(x) {
   miesmuschel::domhv(fitnesses = -as.matrix(rbind(x)), nadir = -as.numeric(nadir))
-=======
-
-# saveRDS(res, "R_experiments/res.Rds")
-# saveRDS(res_mean, "R_experiments/res_mean.Rds")
-
-# Plot results -------------------------------------------------------------
-res_mean <- readRDS("R_experiments/res_mean.Rds")
-res_mean[, "log(runtime)" := log(runtime)]
-res_mean$dataset = factor(res_mean$dataset, levels = c("cassini", "pawelczyk", "two_sines", "bn_5_v2", "bn_10_v2", "bn_20", "bn_50_v2"))
-
-setnames(res_mean, old = c("dist_x_interest", "no_changed", "dist_train", "dist_x_interest_nondom", "no_changed_nondom", "dist_train_nondom"), 
-    new = c("o_prox", "o_sparse", "o_plaus", "o_prox_nondom", "o_sparse_nondom", "o_plaus_nondom"))
-
-plotdata = data.table(melt(res_mean, id.vars=c("method", "dataset", "id")))
-plotdata_all = plotdata[!grepl("nondom", plotdata$variable),]
-plotdata_nondom = plotdata[grepl("nondom", plotdata$variable),]
-
-# label_names <- c(
-#   "runtime" = "runtime",
-#   "log(runtime)" = "log(runtime)",
-#   "dist_x_interest" = "test",
-#   "no_changed" = expression(o[sparse]),
-#   "dist_train" = expression(o[plaus]),
-#   "log_probs" = "log(probs)"
-# )
-
-plot_results = function(data, evaluation_measures = NULL, remove_strip_x = FALSE) {
-  if (!is.null(evaluation_measures)) {
-    data = data[variable %in% evaluation_measures, ]
-  }
- 
-  pl = ggplot(data, aes(x = method, y = value, fill = method)) + 
-    geom_boxplot() + 
-    coord_flip() +
-    facet_grid(variable ~ dataset, scales = "free_x") + 
-    theme_bw() +
-    scale_color_brewer(palette="BrBG") + 
-    # scale_y_continuous(breaks = pretty_breaks(n = 3)) + 
-    theme(legend.position="none", 
-      axis.title.x = element_blank(), 
-      axis.title.y = element_blank(), 
-      plot.margin=unit(c(0, 0, 0, 0), "cm")) 
-  if (remove_strip_x) {
-    pl = pl + theme(strip.text.x = element_blank())
-  }
-  pl
-  pl
-  
->>>>>>> 09439d4e
 }
 hvs = res[, hv := get_hv(.SD), .SDcols = hv_measures, by = .(method, dataset, id)]
 hvs_nondom = res[nondom == TRUE, hv_nondom := get_hv(.SD), 
@@ -105,44 +55,4 @@
 hvs_mean = res[, lapply(.SD, mean, na.rm = TRUE), .SDcols = c("hv", "hv_nondom"), by = .(method, dataset, id)]
 res_mean = merge(res_mean, hvs_mean, by = c("method", "dataset", "id"))
 
-<<<<<<< HEAD
-saveRDS(res_mean, "R_experiments/res_mean.Rds")
-=======
-# objectives
-p1 = plot_results(plotdata_all, "o_prox")
-p2 = plot_results(plotdata_all, "o_sparse", remove_strip_x = TRUE)
-p3 = plot_results(plotdata_all, "o_plaus", remove_strip_x = TRUE)
-p4 = plot_results(plotdata_all, "neg_lik", remove_strip_x = TRUE)
-obj_plot = grid.arrange(p1, p2, p3, p4, ncol = 1L)
-
-ggsave(filename = "R_experiments/results_objectives.png", plot = obj_plot, 
-  dpi = 200, width = 11, height = 6)
-
-# nondom 
-p1 = plot_results(plotdata_nondom, "o_prox_nondom")
-p2 = plot_results(plotdata_nondom, "o_sparse_nondom", remove_strip_x = TRUE)
-p3 = plot_results(plotdata_nondom, "o_plaus_nondom", remove_strip_x = TRUE)
-p4 = plot_results(plotdata_nondom, "neg_lik_nondom", remove_strip_x = TRUE)
-obj_plot_nondom = grid.arrange(p1, p2, p3, p4, ncol = 1L)
-
-ggsave(filename = "R_experiments/results_objectives_nondom.png", plot = obj_plot_nondom, 
-  dpi = 200, width = 11, height = 7.5)
-
-# selling points 
-p5 = plot_results(plotdata_all, "log_probs")
-p6 = plot_results(plotdata_nondom, "log_probs_nondom", remove_strip_x = TRUE)
-p7 = plot_results(plotdata_all, "log(runtime)", remove_strip_x = TRUE)
-sell_plot = grid.arrange(p5, p6, p7, ncol = 1L)
-
-ggsave(filename = "R_experiments/logprobs_runtime.png", plot = sell_plot, 
-  dpi = 200, width = 10, height = 4.5)
-
-
-
-# ggsave(filename = "R_experiments/results_study_all.png", plot = plot1_all, 
-#   dpi = 200, width = 15, height = 7)
-# ggsave(filename = "R_experiments/results_study_nondom.png", plot = plot1_nondom, 
-#   dpi = 200, width = 15, height = 9)
->>>>>>> 09439d4e
-
-
+saveRDS(res_mean, "R_experiments/res_mean.Rds")