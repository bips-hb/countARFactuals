--- conflicted
+++ resolved
@@ -51,8 +51,6 @@
   expect_identical(res, data.table(a = numeric(0), b = numeric(0)))
 })
 
-
-<<<<<<< HEAD
 test_that("whatif_algo returns error message if distance_function returns incorrect format", {
   rf = get_rf_classif_iris()
   ps = make_param_set(iris, lower = NULL, upper = NULL)
@@ -72,7 +70,7 @@
     )
   })
 })
-=======
+
 test_that("whatif_algo search space is restricted to unique obervations", {
   iris_dupl = rbind(iris, iris)
   rf = randomForest::randomForest(Species ~ ., data = iris_dupl, ntree = 20L)
@@ -87,10 +85,8 @@
     x_interest = x_interest,
     pred_column = "versicolor",
     desired_y_hat_range = desired,
-    X_search = mod$data$X
+    X_search = mod$data$X,
+    distance_function = gower_dist
   )
   expect_identical(unique(res), res)
-})
-
-
->>>>>>> 3d712480
+})